--- conflicted
+++ resolved
@@ -27,14 +27,13 @@
     precision='single'
 ):
     """Bloch simulator
-<<<<<<< HEAD
 
     Args:
         b1 (list | `ndarray`): (n,) RF pulse in G, can be complex
         g (list | `ndarray`): (n, 3) gradient amplitude in G/cm (x,y,z)
         dt (list | `ndarray`): (n,) time steps in sec
         r (list | `ndarray`): (n, 3) (or (3,)) position vector in cm (x,y,z)
-        df (float): off-resonance in Hz
+        df (list | `ndarray`): (n,) off-resonance in Hz
         t1 (float): T1 in sec
         t2 (float): T2 in sec
         gamma (float): gyromagnetic ratio over 2*PI in Hz/G
@@ -50,18 +49,22 @@
 
     if precision == 'double':
         ms = np.zeros((n, 3), dtype='float64')
-        b1 = np.array(b1, dtype='complex128')
+        b1_amp = np.array(np.abs(b1), dtype='float64')
+        b1_phs = np.array(np.angle(b1), dtype='float64')
         g = np.array(g, dtype='float64')
         r = np.array(r, dtype='float64')
+        df = np.array(df, dtype='float64')
         m = np.array(m0, dtype='float64')
         a = np.eye(3, dtype='float64')
         b = np.zeros((3,), dtype='float64')
         blochsim_t = blochsim_t_64
     else:
         ms = np.zeros((n, 3), dtype='float32')
-        b1 = np.array(b1, dtype='complex64')
+        b1_amp = np.array(np.abs(b1), dtype='float32')
+        b1_phs = np.array(np.angle(b1), dtype='float32')
         g = np.array(g, dtype='float32')
         r = np.array(r, dtype='float32')
+        df = np.array(df, dtype='float32')
         m = np.array(m0, dtype='float32')
         a = np.eye(3, dtype='float32')
         b = np.zeros((3,), dtype='float32')
@@ -74,250 +77,6 @@
             r_t = r[i]
 
         m, a, b = blochsim_t(
-            b1[i], g[i], dt[i], r_t, df, t1, t2, gamma, m, a, b
-        )
-
-        ms[i] = m
-
-    return ms, a, b
-
-
-def blochsim_const_flow(
-    b1,
-    g,
-    dt,
-    r0,
-    v,
-    df,
-    t1,
-    t2,
-    gamma=4257.59,
-    m0=[0, 0, 1],
-    ignore_flow=None,
-    precision='single'
-):
-    """Bloch simulator
-=======
->>>>>>> b694f4c3
-
-    Args:
-        b1 (list | `ndarray`): (n,) RF pulse in G, can be complex
-        g (list | `ndarray`): (n, 3) gradient amplitude in G/cm (x,y,z)
-        dt (list | `ndarray`): (n,) time steps in sec
-<<<<<<< HEAD
-        r0 (list | `ndarray`): (3,) initial position vector in cm (x,y,z)
-        v (list | `ndarray`): (3,) velocity vector in cm/sec (x,y,z)
-        df (float): off-resonance in Hz
-=======
-        r (list | `ndarray`): (n, 3) (or (3,)) position vector in cm (x,y,z)
-        df (list | `ndarray`): (n,) off-resonance in Hz
->>>>>>> b694f4c3
-        t1 (float): T1 in sec
-        t2 (float): T2 in sec
-        gamma (float): gyromagnetic ratio over 2*PI in Hz/G
-        m0 (list | `ndarray`): (3,) initial magnetization vector (x,y,z)
-<<<<<<< HEAD
-        ignore_flow (None | list): ignore the flow at instances
-=======
-        is_static (bool): static or moving object
->>>>>>> b694f4c3
-        precision (str): 'single' or 'double'
-
-    Returns:
-        tuple: ms, a, b
-    """
-
-    n = len(b1)
-
-    if precision == 'double':
-        ms = np.zeros((n, 3), dtype='float64')
-<<<<<<< HEAD
-        b1 = np.array(b1, dtype='complex128')
-        g = np.array(g, dtype='float64')
-        r_t = np.array(r0, dtype='float64')
-        v_c = np.array(v, dtype='float64')
-=======
-        b1_amp = np.array(np.abs(b1), dtype='float64')
-        b1_phs = np.array(np.angle(b1), dtype='float64')
-        g = np.array(g, dtype='float64')
-        r = np.array(r, dtype='float64')
-        df = np.array(df, dtype='float64')
->>>>>>> b694f4c3
-        m = np.array(m0, dtype='float64')
-        a = np.eye(3, dtype='float64')
-        b = np.zeros((3,), dtype='float64')
-        blochsim_t = blochsim_t_64
-    else:
-        ms = np.zeros((n, 3), dtype='float32')
-<<<<<<< HEAD
-        b1 = np.array(b1, dtype='complex64')
-        g = np.array(g, dtype='float32')
-        r_t = np.array(r0, dtype='float32')
-        v_c = np.array(v, dtype='float32')
-=======
-        b1_amp = np.array(np.abs(b1), dtype='float32')
-        b1_phs = np.array(np.angle(b1), dtype='float32')
-        g = np.array(g, dtype='float32')
-        r = np.array(r, dtype='float32')
-        df = np.array(df, dtype='float32')
->>>>>>> b694f4c3
-        m = np.array(m0, dtype='float32')
-        a = np.eye(3, dtype='float32')
-        b = np.zeros((3,), dtype='float32')
-        blochsim_t = blochsim_t_32
-<<<<<<< HEAD
-
-    for i in range(len(b1)):
-        m, a, b = blochsim_t(
-            b1[i], g[i], dt[i], r_t, df, t1, t2, gamma, m, a, b
-        )
-
-        ms[i] = m
-
-        if (ignore_flow is None) or (not ignore_flow[i]):
-            r_t += dt[i]*v_c
-
-    return ms, a, b
-
-
-def blochsim_const_acc(
-    b1,
-    g,
-    dt,
-    r0,
-    v0,
-    acc,
-    df,
-    t1,
-    t2,
-    gamma=4257.59,
-    m0=[0, 0, 1],
-    ignore_flow=None,
-    precision='single'
-):
-    """Bloch simulator
-
-    Args:
-        b1 (list | `ndarray`): (n,) RF pulse in G, can be complex
-        g (list) | `ndarray`: (n, 3) gradient amplitude in G/cm (x,y,z)
-        dt (list | `ndarray`): (n,) time steps in sec
-        r0 (list | `ndarray`): (3,) initial position vector in cm (x,y,z)
-        v0 (list | `ndarray`): (3,) initial velocity vector in cm/sec (x,y,z)
-        acc (list | `ndarray`): (3,) constant acceleration vector in cm/sec^2
-        df (float): off-resonance in Hz
-        t1 (float): T1 in sec
-        t2 (float): T2 in sec
-        gamma (float): gyromagnetic ratio over 2*PI in Hz/G
-        m0 (list | `ndarray`): (3,) initial magnetization vector (x,y,z)
-        ignore_flow (None | list): ignore the flow at instances
-        precision (str): 'single' or 'double'
-
-    Returns:
-        tuple: ms, a, b
-    """
-
-    n = len(b1)
-
-    if precision == 'double':
-        ms = np.zeros((n, 3), dtype='float64')
-        b1 = np.array(b1, dtype='complex128')
-        g = np.array(g, dtype='float64')
-        r_t = np.array(r0, dtype='float64')
-        v0 = np.array(v0, dtype='float64')
-        a0 = np.array(acc, dtype='float64')
-        m = np.array(m0, dtype='float64')
-        a = np.eye(3, dtype='float64')
-        b = np.zeros((3,), dtype='float64')
-        blochsim_t = blochsim_t_64
-    else:
-        ms = np.zeros((n, 3), dtype='float32')
-        b1 = np.array(b1, dtype='complex64')
-        g = np.array(g, dtype='float32')
-        r_t = np.array(r0, dtype='float32')
-        v0 = np.array(v0, dtype='float32')
-        a0 = np.array(acc, dtype='float32')
-        m = np.array(m0, dtype='float32')
-        a = np.eye(3, dtype='float32')
-        b = np.zeros((3,), dtype='float32')
-        blochsim_t = blochsim_t_32
-
-    for i in range(len(b1)):
-        m, a, b = blochsim_t(
-            b1[i], g[i], dt[i], r_t, df, t1, t2, gamma, m, a, b
-        )
-
-        ms[i] = m
-
-        if (ignore_flow is None) or (not ignore_flow[i]):
-            r_t += v0*dt[i] + 0.5*a0*(dt[i]**2)
-
-    return ms, a, b
-
-
-@nb.jit(nb.float64[:, :](nb.int64), nopython=True)
-def eye_f8(n):
-    """numpy.identity() (double)."""
-    out = np.zeros((n, n), dtype='float64')
-    for i in range(n):
-        out[i, i] = 1
-    return out
-
-
-@nb.jit(nb.float32[:, :](nb.int64), nopython=True)
-def eye_f4(n):
-    """numpy.identity() (single)."""
-    out = np.zeros((n, n), dtype='float32')
-    for i in range(n):
-        out[i, i] = 1
-    return out
-
-
-@nb.jit(nb.float64(nb.float64[:], nb.float64[:], nb.float64, nb.float64,
-                   nb.float64),
-        nopython=True)
-def rotang_offres_64(g, r, df, dt, gamma):
-    """Returns rotation angle around z-axis due to off-resonance (double).
-
-    Args:
-        g (`ndarray`): (3,) gradient amplitude in G/cm
-        r (`ndarray`): (3,) position vector in cm
-        df (float): off-resonance in Hz
-        dt (float): time-step in sec
-        gamma (float): gyromagnetic ratio over 2*PI in Hz/G
-
-    Returns:
-        float: rotation angle in radian
-    """
-
-    rotang = ((-1)                               # left-hand rotation
-              * dt                               # time step
-              * (gamma * np.sum(g*r) + df)       # gradient and off-res
-              * 2.0 * np.pi)                     # Hz -> radian
-
-    return rotang
-
-
-@nb.jit(nb.float32(nb.float32[:], nb.float32[:], nb.float32, nb.float32,
-                   nb.float32),
-        nopython=True)
-def rotang_offres_32(g, r, df, dt, gamma):
-    """Returns rotation angle around z-axis due to off-resonance (single).
-
-    Args:
-        g (`ndarray`): (3,) gradient amplitude in G/cm
-        r (`ndarray`): (3,) position vector in cm
-        df (float): off-resonance in Hz
-        dt (float): time-step in sec
-        gamma (float): gyromagnetic ratio over 2*PI in Hz/G
-=======
-
-    for i in range(n):
-        if is_static:
-            r_t = r
-        else:
-            r_t = r[i]
-
-        m, a, b = blochsim_t(
             b1_amp[i], b1_phs[i], g[i], dt[i], r_t, df[i], t1, t2, gamma, m,
             a, b
         )
@@ -377,66 +136,17 @@
         t1 (float): T1 in sec
         t2 (float): T2 in sec
         dt (float): time-step in sec
->>>>>>> b694f4c3
 
     Returns:
         ndarray: recovery vector (3,)
     """
 
-<<<<<<< HEAD
-    rotang = ((-1)                               # left-hand rotation
-              * dt                               # time step
-              * (gamma * np.sum(g*r) + df)       # gradient and off-res
-              * 2.0 * np.pi)                     # Hz -> radian
-=======
     recov = np.zeros((3,), dtype='float64')
     recov[2] = 1 - np.exp(-dt / t1)
->>>>>>> b694f4c3
 
     return recov
 
 
-<<<<<<< HEAD
-@nb.jit(
-    nb.types.UniTuple(nb.float64, 2)(nb.complex128, nb.float64, nb.float64),
-    nopython=True
-)
-def rotang_b1_64(b1, dt, gamma):
-    """Returns rotation angles around x- and y-axis due to b1 (double).
-
-    Args:
-        b1 (complex): RF waveform in Gauss, can be complex
-        dt (float): time-step in sec
-        gamma (float): gyromagnetic ratio over 2*PI in Hz/G
-
-    Returns:
-        tuple: rotation angles around x- and y-axis
-    """
-    rotang_x = ((-1)    # left-hand rotation
-                * np.real(b1)
-                * gamma * 2.0 * np.pi * dt)
-
-    rotang_y = (np.imag(b1)
-                * gamma * 2.0 * np.pi * dt)
-
-    return rotang_x, rotang_y
-
-
-@nb.jit(
-    nb.types.UniTuple(nb.float32, 2)(nb.complex64, nb.float32, nb.float32),
-    nopython=True
-)
-def rotang_b1_32(b1, dt, gamma):
-    """Returns rotation angles around x- and y-axis due to b1 (single).
-
-    Args:
-        b1 (complex): RF waveform in Gauss, can be complex
-        dt (float): time-step in sec
-        gamma (float): gyromagnetic ratio over 2*PI in Hz/G
-
-    Returns:
-        tuple: rotation angles around x- and y-axis
-=======
 @nb.jit(nb.float32[:](nb.float32, nb.float32, nb.float32), nopython=True)
 def get_recovery_vector_32(t1, t2, dt):
     """Returns recovery vector (single).
@@ -448,7 +158,6 @@
 
     Returns:
         `ndarray`: recovery vector (3,)
->>>>>>> b694f4c3
     """
 
     recov = np.zeros((3,), dtype='float32')
@@ -457,119 +166,6 @@
     return recov
 
 
-<<<<<<< HEAD
-@nb.jit(nb.float64[:, :](nb.float64, nb.float64, nb.float64), nopython=True)
-def get_decay_matrix_64(t1, t2, dt):
-    """Returns decay matrix (double).
-
-    Args:
-        t1 (float): T1 in sec
-        t2 (float): T2 in sec
-        dt (float): time-step in sec
-
-    Returns:
-        ndarray: decay matrix (3, 3)
-    """
-
-    decay = np.zeros((3, 3), dtype='float64')
-    decay[0, 0] = np.exp(-dt/t2)
-    decay[1, 1] = np.exp(-dt/t2)
-    decay[2, 2] = np.exp(-dt/t1)
-
-    return decay
-
-
-@nb.jit(nb.float32[:, :](nb.float32, nb.float32, nb.float32), nopython=True)
-def get_decay_matrix_32(t1, t2, dt):
-    """Returns decay matrix (single).
-
-    Args:
-        t1 (float): T1 in sec
-        t2 (float): T2 in sec
-        dt (float): time-step in sec
-
-    Returns:
-        ndarray: decay matrix (3, 3)
-    """
-
-    decay = np.zeros((3, 3), dtype='float32')
-    decay[0, 0] = np.exp(-dt/t2)
-    decay[1, 1] = np.exp(-dt/t2)
-    decay[2, 2] = np.exp(-dt/t1)
-
-    return decay
-
-
-@nb.jit(nb.float64[:](nb.float64, nb.float64, nb.float64), nopython=True)
-def get_recovery_vector_64(t1, t2, dt):
-    """Returns recovery vector (double).
-
-    Args:
-        t1 (float): T1 in sec
-        t2 (float): T2 in sec
-        dt (float): time-step in sec
-
-    Returns:
-        ndarray: recovery vector (3,)
-    """
-
-    recov = np.zeros((3,), dtype='float64')
-    recov[2] = 1 - np.exp(-dt/t1)
-
-    return recov
-
-
-@nb.jit(nb.float32[:](nb.float32, nb.float32, nb.float32), nopython=True)
-def get_recovery_vector_32(t1, t2, dt):
-    """Returns recovery vector (single).
-
-    Args:
-        t1 (float): T1 in sec
-        t2 (float): T2 in sec
-        dt (float): time-step in sec
-
-    Returns:
-        `ndarray`: recovery vector (3,)
-    """
-
-    recov = np.zeros((3,), dtype='float32')
-    recov[2] = 1 - np.exp(-dt/t1)
-
-    return recov
-
-
-@nb.jit(nb.float64[:, :](nb.float64[:], nb.float64), nopython=True)
-def get_rotmat_around_arbitrary_axis_64(rotax, th):
-    """Returns rotation matrix around an arbitrary axis (double).
-
-    Args:
-        rotax (`ndarray`): (3,) rotation axis
-        th (float): angle in radian
-
-    Returns:
-        `ndarray`: (3, 3) rotation matrix
-
-    Notes:
-        - See http://scipp.ucsc.edu/~haber/ph216/rotation_12.pdf
-    """
-
-    rotmat = np.zeros((3, 3), dtype='float64')
-    n = rotax / np.linalg.norm(rotax)
-
-    rotmat[0, 0] = np.cos(th) + n[0]*n[0]*(1 - np.cos(th))
-    rotmat[1, 0] = n[0]*n[1]*(1 - np.cos(th)) + n[2]*np.sin(th)
-    rotmat[2, 0] = n[0]*n[2]*(1 - np.cos(th)) - n[1]*np.sin(th)
-
-    rotmat[0, 1] = n[0]*n[1]*(1 - np.cos(th)) - n[2]*np.sin(th)
-    rotmat[1, 1] = np.cos(th) + n[1]*n[1]*(1 - np.cos(th))
-    rotmat[2, 1] = n[1]*n[2]*(1 - np.cos(th)) + n[0]*np.sin(th)
-
-    rotmat[0, 2] = n[0]*n[2]*(1 - np.cos(th)) + n[1]*np.sin(th)
-    rotmat[1, 2] = n[1]*n[2]*(1 - np.cos(th)) - n[0]*np.sin(th)
-    rotmat[2, 2] = np.cos(th) + n[2]*n[2]*(1 - np.cos(th))
-
-    return rotmat
-=======
 @nb.jit(nb.float32[:, :](nb.float32, nb.float32, nb.float32[:], nb.float32[:],
                          nb.float32, nb.float32, nb.float32),
         nopython=True)
@@ -665,22 +261,9 @@
     rmtx_y_neg[2, 0] = s
     rmtx_y_neg[2, 1] = 0
     rmtx_y_neg[2, 2] = c
->>>>>>> b694f4c3
 
     # phase of B1
 
-<<<<<<< HEAD
-@nb.jit(nb.float32[:, :](nb.float32[:], nb.float32), nopython=True)
-def get_rotmat_around_arbitrary_axis_32(rotax, th):
-    """Returns rotation matrix around an arbitrary axis (single).
-
-    Args:
-        rotax (`ndarray`): (3,) rotation axis
-        th (float): angle in radian
-
-    Returns:
-        `ndarray`: (3, 3) rotation matrix
-=======
     rmtx_z_pos = np.zeros((3, 3), dtype='float32')
     rmtx_z_neg = np.zeros((3, 3), dtype='float32')
 
@@ -732,7 +315,6 @@
 
     Returns:
         `ndarray`: (3, 3)-rotation matrix
->>>>>>> b694f4c3
 
     Notes:
         - Right-hand notation
@@ -746,10 +328,6 @@
           the coordinate. (Figure 1.5.)
     """
 
-<<<<<<< HEAD
-    rotmat = np.zeros((3, 3), dtype='float32')
-    n = rotax / np.linalg.norm(rotax)
-=======
     # field offset (negative), "Omega = w0 - w"
 
     offset = -(np.sum(g * r) + df / gamma)
@@ -1239,7 +817,6 @@
 
     decay = get_decay_matrix_32(t1, t2, dt_t)
     recov = get_recovery_vector_32(t1, t2, dt_t)
->>>>>>> b694f4c3
 
     m = np.dot(decay, m) + recov
 
@@ -1251,167 +828,4 @@
     a = np.dot(decay_and_rotate, a0)
     b = np.dot(decay_and_rotate, b0) + recov
 
-<<<<<<< HEAD
-    return rotmat
-
-
-@nb.jit(nb.types.Tuple((nb.float64[:], nb.float64[:, :], nb.float64[:]))(
-        nb.complex128,     # b1_t
-        nb.float64[:],     # g_t
-        nb.float64,        # dt_t
-        nb.float64[:],     # r_t
-        nb.float64,        # df
-        nb.float64,        # t1
-        nb.float64,        # t2
-        nb.float64,        # gamma
-        nb.float64[:],     # m
-        nb.float64[:, :],  # a0
-        nb.float64[:],     # b0
-        ),
-        nopython=True)
-def blochsim_t_64(
-    b1_t,
-    g_t,
-    dt_t,
-    r_t,
-    df,
-    t1,
-    t2,
-    gamma,
-    m,
-    a0,
-    b0,
-):
-    """Bloch simulator at instant t (double).
-
-    Args:
-        b1_t (complex): b1 in G, can be complex
-        g_t (`ndarray`): (3,) gradient amplitude in G/cm (x,y,z)
-        dt_t (float): time-step in sec
-        r_t (`ndarray`): (3,) position vector in cm (x,y,z)
-        df (float): off-resonance in Hz
-        t1 (float): T1 in sec
-        t2 (float): T2 in sec
-        gamma (float): gyromagnetic ratio over 2*PI in Hz/G
-        m (`ndarray`): initial magnetization vector (x,y,z)
-        a0 (`ndarray`): (3, 3) initial propagation matrix
-        b0 (`ndarray`): (3,) initial propagation vector
-
-    Returns:
-        tuple: m, a, b
-    """
-
-    # rotation due to RF pulse, gradient, and off-resonance
-
-    rotang_x, rotang_y = rotang_b1_64(b1_t, dt_t, gamma)
-    rotang_z = rotang_offres_64(g_t, r_t, df, dt_t, gamma)
-
-    # convert rotation angles to rotation around arbitrary axis
-
-    rotax = np.array([rotang_x, rotang_y, rotang_z], dtype='float64')
-    rotang = np.linalg.norm(rotax)
-
-    if abs(rotang) < 1e-6:
-        rotmat = eye_f8(3)
-    else:
-        rotmat = get_rotmat_around_arbitrary_axis_64(rotax, rotang)
-        m = np.dot(rotmat, m)
-
-    # T1, T2 decay and T1 recovery
-
-    decay = get_decay_matrix_64(t1, t2, dt_t)
-    recov = get_recovery_vector_64(t1, t2, dt_t)
-
-    m = np.dot(decay, m) + recov
-
-    # update propagation equation
-
-    # a = np.linalg.multi_dot([decay, rotmat, a0])
-    # b = np.linalg.multi_dot([decay, rotmat, b0]) + recov
-    decay_and_rotate = np.dot(decay, rotmat)
-    a = np.dot(decay_and_rotate, a0)
-    b = np.dot(decay_and_rotate, b0) + recov
-
-    return m, a, b
-
-
-@nb.jit(nb.types.Tuple((nb.float32[:], nb.float32[:, :], nb.float32[:]))(
-        nb.complex64,     # b1_t
-        nb.float32[:],     # g_t
-        nb.float32,        # dt_t
-        nb.float32[:],     # r_t
-        nb.float32,        # df
-        nb.float32,        # t1
-        nb.float32,        # t2
-        nb.float32,        # gamma
-        nb.float32[:],     # m
-        nb.float32[:, :],  # a0
-        nb.float32[:],     # b0
-        ),
-        nopython=True)
-def blochsim_t_32(
-    b1_t,
-    g_t,
-    dt_t,
-    r_t,
-    df,
-    t1,
-    t2,
-    gamma,
-    m,
-    a0,
-    b0,
-):
-    """Bloch simulator at instant t (single).
-
-    Args:
-        b1_t (complex): b1 in G, can be complex
-        g_t (`ndarray`): (3,) gradient amplitude in G/cm (x,y,z)
-        dt_t (float): time-step in sec
-        r_t (`ndarray`): (3,) position vector in cm (x,y,z)
-        df (float): off-resonance in Hz
-        t1 (float): T1 in sec
-        t2 (float): T2 in sec
-        gamma (float): gyromagnetic ratio over 2*PI in Hz/G
-        m (`ndarray`): initial magnetization vector (x,y,z)
-        a0 (`ndarray`): (3, 3) initial propagation matrix
-        b0 (`ndarray`): (3,) initial propagation vector
-
-    Returns:
-        tuple: m, a, b
-    """
-
-    # rotation due to RF pulse, gradient, and off-resonance
-
-    rotang_x, rotang_y = rotang_b1_32(b1_t, dt_t, gamma)
-    rotang_z = rotang_offres_32(g_t, r_t, df, dt_t, gamma)
-
-    # convert rotation angles to rotation around arbitrary axis
-
-    rotax = np.array([rotang_x, rotang_y, rotang_z], dtype='float32')
-    rotang = np.linalg.norm(rotax)
-
-    if abs(rotang) < 1e-6:
-        rotmat = eye_f4(3)
-    else:
-        rotmat = get_rotmat_around_arbitrary_axis_32(rotax, rotang)
-        m = np.dot(rotmat, m)
-
-    # T1, T2 decay and T1 recovery
-
-    decay = get_decay_matrix_32(t1, t2, dt_t)
-    recov = get_recovery_vector_32(t1, t2, dt_t)
-
-    m = np.dot(decay, m) + recov
-
-    # update propagation equation
-
-    # a = np.linalg.multi_dot([decay, rotmat, a0])
-    # b = np.linalg.multi_dot([decay, rotmat, b0]) + recov
-    decay_and_rotate = np.dot(decay, rotmat)
-    a = np.dot(decay_and_rotate, a0)
-    b = np.dot(decay_and_rotate, b0) + recov
-
-=======
->>>>>>> b694f4c3
     return m, a, b