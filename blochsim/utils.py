--- conflicted
+++ resolved
@@ -7,15 +7,9 @@
     Scales RF pulse to units of Gauss. sum(input rf) == flip angle in radian.
 
     Args:
-<<<<<<< HEAD
-        rf (`ndarray`): scaled rf waveform (sum(rf) = flip angle)
-        t (float): duration of RF pulse in ms
-        gamma (float): gyromagnetic ratio in Hz/G
-=======
         rf (ndarray): scaled RF waveform
         t (float): Duration of the RF pulse in milliseconds.
         gamma (float): Gyromagnetic ratio in Hz/G.
->>>>>>> b694f4c3
 
     Returns:
         ndarray: RF waveform scaled to Gauss.
@@ -50,15 +44,6 @@
         - See John Pauly's rftools
     """
 
-<<<<<<< HEAD
-    n = flip_ang/b1_max/(2*np.pi*gamma*1e-3)/(RF_UPDATE_TIME/1000)
-    n = int((n + multiple_of_n - 1)/multiple_of_n)*multiple_of_n
-
-    if precision == 'double':
-        rf = np.ones(n, dtype='complex128')
-    else:
-        rf = np.ones(n, dtype='complex64')
-=======
     n = flip_ang / b1_max / (2 * np.pi * gamma * 1e-3) / (RF_UPDATE_TIME / 1000)
     n = int((n + multiple_of_n - 1) / multiple_of_n) * multiple_of_n
 
@@ -96,47 +81,10 @@
 
     n = int(2 * np.round(0.5 * dur * 1e3 / RF_UPDATE_TIME))
     t = np.linspace(-0.5 * dur * 1e-3, 0.5 * dur * 1e-3, n + 1, endpoint=True)[1:]
->>>>>>> b694f4c3
 
     b1_rho = b1_max / np.cosh(beta * t)                              # (6.36)
     mu = np.pi / beta * (tbw / (dur * 1e-3))                           # (6.42)
     b1_phs = mu * -np.log(np.cosh(beta * t)) + mu * np.log(b1_max)   # (6.37)
     b1 = b1_rho * np.exp(1j * b1_phs)                                # (6.35)
 
-<<<<<<< HEAD
-    return rfscaleg(rf, n*RF_UPDATE_TIME/1000)
-
-
-def design_hyperbolic_secant_pulse(b1_max, dur, tbw, beta, RF_UPDATE_TIME=2):
-    """Design Adiabatic Full-passage Pulse (Hyperbolic Secant Pulse)
-
-    Args:
-        b1_max (float): maximum rf amplitude in G
-        dur (float): duration in ms
-        tbw (float): time-bandwidth
-        beta (float): beta (see Bernstein (6.34))
-        RF_UPDATE_TIME (int): time interval in us
-
-    Returns:
-        `ndarray`: complex HS pulse
-        `ndarray`: amplitude of HS pulse
-        `ndarray`: phase of HS pulse
-
-    Notes:
-        df = mu*beta/pi in (6.42), so once tbw is determined, either one of
-        beta and mu should be fixed. Here beta is given, and mu is determined
-        using (6.42) in Bernstein:
-            mu = pi/beta * (tbw / (dur * 1e-3))
-    """
-
-    n = int(2*np.round(0.5 * dur * 1e3 / RF_UPDATE_TIME))
-    t = np.linspace(-0.5*dur*1e-3, 0.5*dur*1e-3, n + 1, endpoint=True)[1:]
-
-    b1_rho = b1_max / np.cosh(beta * t)                              # (6.36)
-    mu = np.pi/beta * (tbw / (dur * 1e-3))                           # (6.42)
-    b1_phs = mu * -np.log(np.cosh(beta * t)) + mu * np.log(b1_max)   # (6.37)
-    b1 = b1_rho * np.exp(1j * b1_phs)                                # (6.35)
-
-=======
->>>>>>> b694f4c3
     return b1, b1_rho, b1_phs